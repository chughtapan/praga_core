"""People service for handling person data and page creation using Google People API."""

import hashlib
import logging
import re
from dataclasses import dataclass
from email.utils import parseaddr
from typing import Any, Dict, List, Optional, Tuple

from praga_core.agents import RetrieverToolkit, tool
from praga_core.types import PageURI, DEFAULT_VERSION
from pragweb.toolkit_service import ToolkitService

from ..client import GoogleAPIClient
from .page import PersonPage

logger = logging.getLogger(__name__)


@dataclass(frozen=True)
class PersonInfo:
    """Intermediate representation of person data from various sources.

    Used during the extraction and filtering phase before creating PersonPage objects.
    Frozen for immutability and thread safety.
    """

    first_name: str
    last_name: str
    email: str
    source: str  # "people_api", "directory_api", or "emails"

    @property
    def full_name(self) -> str:
        """Get the full name by combining first and last name."""
        return f"{self.first_name} {self.last_name}".strip()


class PeopleService(ToolkitService):
    """Service for managing person data and PersonPage creation using Google People API."""

    def __init__(self, api_client: GoogleAPIClient) -> None:
        super().__init__()
        self.api_client = api_client
        self._register_handlers()
        logger.info("People service initialized and handlers registered")

    def _register_handlers(self) -> None:
        """Register handlers with context using decorators."""

        @self.context.handler("person")
        def handle_person(person_id: str) -> PersonPage:
            return self.handle_person_request(person_id)

    def handle_person_request(self, person_id: str) -> PersonPage:
        """Handle a person page request - get from database or create if not exists."""
<<<<<<< HEAD
        # Try to get from page cache first
        page_cache = self.context.page_cache

        # Construct URI from person_id
        person_uri = PageURI(root=self.context.root, type="person", id=person_id, version=DEFAULT_VERSION)
        cached_person = page_cache.get_page(PersonPage, person_uri)
=======
        person_uri = PageURI(root=self.context.root, type="person", id=person_id)
        cached_person = self.page_cache.get_page(PersonPage, person_uri)

>>>>>>> fccdb640
        if cached_person:
            logger.debug(f"Found existing person in cache: {person_id}")
            return cached_person

        raise RuntimeError(f"Invalid request: Person {person_id} not yet created.")

    def get_person_records(self, identifier: str) -> List[PersonPage]:
        """Get person records by trying lookup first, then create if not found.

        Args:
            identifier: Email address, full name, or first name to search for
        """
        # First try to lookup existing record
        existing_people = self.search_existing_records(identifier)
        if existing_people:
            logger.debug(f"Found existing person records for: {identifier}")
            return existing_people

        # If not found, try to create new record
        try:
            new_people = self.create_new_records(identifier)
            logger.debug(f"Created new person records for: {identifier}")
            return new_people
        except (ValueError, RuntimeError) as e:
            logger.warning(f"Failed to create person records for {identifier}: {e}")
            return []

    def search_existing_records(self, identifier: str) -> List[PersonPage]:
        """Search for existing records in the page cache by identifier.

        Args:
            identifier: first name, full name, or email
        """
        identifier_lower = identifier.lower().strip()

        # Try exact email match first
        if self._is_email_address(identifier):
            email_matches = self.page_cache.find_pages_by_attribute(
                PersonPage, lambda t: t.email == identifier_lower
            )
            return email_matches

        # Try full name matches (partial/case-insensitive)
        full_name_matches = self.page_cache.find_pages_by_attribute(
            PersonPage, lambda t: t.full_name.ilike(f"%{identifier_lower}%")
        )
        if full_name_matches:
            return full_name_matches

        # Try first name matches (if not already found)
        first_name_matches = self.page_cache.find_pages_by_attribute(
            PersonPage, lambda t: t.first_name.ilike(f"%{identifier_lower}%")
        )
        return first_name_matches

    def create_new_records(self, identifier: str) -> List[PersonPage]:
        """Create new person pages for a given identifier."""
        # First check if person already exists
        existing_people = self.search_existing_records(identifier)
        if existing_people:
            raise RuntimeError(f"Person already exists for identifier: {identifier}")

        # Extract information from various API sources with different ordering based on search type
        all_person_infos: List[PersonInfo] = []
        is_name_search = not self._is_email_address(identifier)

        if is_name_search:
            logger.debug(
                f"Name-based search for '{identifier}' - prioritizing implicit sources"
            )
            # For name searches: implicit sources first (emails have richer name data)
            all_person_infos.extend(self._search_implicit_sources(identifier))
            all_person_infos.extend(self._search_explicit_sources(identifier))
        else:
            logger.debug(
                f"Email-based search for '{identifier}' - prioritizing explicit sources"
            )
            # For email searches: explicit sources first (more authoritative for emails)
            all_person_infos.extend(self._search_explicit_sources(identifier))
            all_person_infos.extend(self._search_implicit_sources(identifier))

        # Process and deduplicate results
        new_person_infos, existing_people = self._filter_and_deduplicate_people(
            all_person_infos, identifier
        )

        # Create PersonPage objects for new people only
        newly_created_people = self._create_person_pages(new_person_infos)

        # Combine existing and newly created people
        created_people = existing_people + newly_created_people

        logger.info(
            f"Created/found {len(created_people)} people for identifier '{identifier}'"
        )
        return created_people

    def _search_explicit_sources(self, identifier: str) -> List[PersonInfo]:
        """Search explicit sources (Google People API and Directory API) for the identifier."""
        all_explicit_infos = []

        # Google People API
        people_infos = self._extract_people_info_from_google_people(identifier)
        all_explicit_infos.extend(people_infos)
        logger.debug(
            f"Found {len(people_infos)} people from Google People API for '{identifier}'"
        )

        # Directory API
        directory_infos = self._extract_people_from_directory(identifier)
        all_explicit_infos.extend(directory_infos)
        logger.debug(
            f"Found {len(directory_infos)} people from Directory API for '{identifier}'"
        )

        return all_explicit_infos

    def _search_implicit_sources(self, identifier: str) -> List[PersonInfo]:
        """Search implicit sources (Gmail contacts) for the identifier."""
        # Gmail contacts
        return self._extract_people_from_gmail_contacts(identifier)

    def _filter_and_deduplicate_people(
        self, all_person_infos: List[PersonInfo], identifier: str
    ) -> Tuple[List[PersonInfo], List[PersonPage]]:
        """Filter out non-real persons and remove duplicates based on email address.

        Args:
            all_person_infos: Raw PersonInfo objects from all sources
            identifier: Original search identifier for error messages

        Returns:
            Tuple (new_person_infos, existing_people)

        Raises:
            ValueError: If no valid people found or name divergence detected
        """
        new_person_infos: List[PersonInfo] = []
        existing_people: List[PersonPage] = []
        seen_emails = set()

        for person_info in all_person_infos:
            if not person_info.email:  # Skip if no email
                continue

            email = person_info.email.lower()

            # Skip if we've already seen this email
            if email in seen_emails:
                continue

            # Filter out non-real persons
            if not self._is_real_person(person_info):
                logger.debug(f"Skipping non-real person: {person_info.email}")
                continue

            # Check for existing person with this email but different name
            existing_person_with_email = self._find_existing_person_by_email(email)
            if existing_person_with_email:
                # Check for name divergence
                self._validate_name_consistency(
                    existing_person_with_email, person_info, email
                )

                # Same email, same name - add to existing people list
                logger.debug(f"Person with email {email} already exists with same name")
                existing_people.append(existing_person_with_email)
            else:
                seen_emails.add(email)
                new_person_infos.append(person_info)

        # If we can't find any real people, raise an error
        if not new_person_infos and not existing_people:
            raise ValueError(
                f"Could not find any real people for '{identifier}' in any data source "
                f"(Google People, Directory, or Gmail). Cannot create person without valid data."
            )

        return new_person_infos, existing_people

    def _find_existing_person_by_email(self, email: str) -> Optional[PersonPage]:
        """Find existing person in page cache by email address."""
        page_cache = self.context.page_cache
        matches = page_cache.find_pages_by_attribute(
            PersonPage, lambda t: t.email == email.lower()
        )
        return matches[0] if matches else None

    def _validate_name_consistency(
        self, existing_person: PersonPage, new_person_info: PersonInfo, email: str
    ) -> None:
        """Validate that names are consistent for the same email address.

        Args:
            existing_person: Existing PersonPage from cache
            new_person_info: New PersonInfo object
            email: Email address being checked

        Raises:
            ValueError: If name divergence is detected
        """
        existing_full_name = (
            existing_person.full_name.lower().strip()
            if existing_person.full_name
            else ""
        )
        new_full_name = new_person_info.full_name.lower().strip()

        if existing_full_name != new_full_name:
            raise ValueError(
                f"Name divergence detected for email {email}: "
                f"existing='{existing_person.full_name}' vs new='{new_person_info.full_name}'"
            )

    def _create_person_pages(
        self, new_person_infos: List[PersonInfo]
    ) -> List[PersonPage]:
        """Create PersonPage objects for new people only.

        Args:
            new_person_infos: List of PersonInfo objects for new people to create

        Returns:
            List of newly created PersonPage objects
        """
        created_people: List[PersonPage] = []

        for person_info in new_person_infos:
            person_page = self._store_and_create_page(person_info)
            created_people.append(person_page)

        return created_people

    def _extract_people_info_from_google_people(
        self, identifier: str
    ) -> List[PersonInfo]:
        """Extract people information from Google People API."""
        try:
            results = self.api_client.search_contacts(identifier)

            people_infos = []
            for result in results:
                person_info = self._extract_person_from_people_api(result)
                if person_info:
                    people_infos.append(person_info)

            return people_infos
        except Exception as e:
            logger.debug(f"Error extracting people from Google People API: {e}")
            return []

    def _extract_people_from_directory(self, identifier: str) -> List[PersonInfo]:
        """Extract people from Directory using People API searchDirectoryPeople."""
        try:
            # Use People API's searchDirectoryPeople endpoint
            people_service = self.api_client._people

            results = (
                people_service.people()
                .searchDirectoryPeople(
                    query=identifier,
                    readMask="names,emailAddresses",
                    sources=[
                        "DIRECTORY_SOURCE_TYPE_DOMAIN_CONTACT",
                        "DIRECTORY_SOURCE_TYPE_DOMAIN_PROFILE",
                    ],
                )
                .execute()
            )

            people_infos = []
            for person in results.get("people", []):
                person_info = self._extract_person_from_directory_result(person)
                if person_info:
                    people_infos.append(person_info)

            return people_infos
        except Exception as e:
            logger.debug(f"Error extracting people from Directory API: {e}")
            return []

    def _extract_people_from_gmail_contacts(self, identifier: str) -> List[PersonInfo]:
        """Extract people from Gmail contacts by searching for identifier."""
        try:
            # If identifier is an email, search specifically for that email
            if self._is_email_address(identifier):
                messages, _ = self.api_client.search_messages(
                    f"from:{identifier} OR to:{identifier}"
                )
            else:
                # For name-based searches, perform broader searches to find people with matching names
                # Search in multiple ways to catch various name formats
                search_queries = []
                identifier_clean = identifier.strip()

                # Search for quoted exact name
                search_queries.append(f'from:"{identifier_clean}"')
                search_queries.append(f'to:"{identifier_clean}"')

                # Search for name parts if it contains spaces (full name)
                if " " in identifier_clean:
                    name_parts = identifier_clean.split()
                    if len(name_parts) >= 2:
                        first_name = name_parts[0]
                        search_queries.append(f'from:"{first_name}"')
                        search_queries.append(f'to:"{first_name}"')

                # Combine all queries with OR
                combined_query = " OR ".join(f"({query})" for query in search_queries)
                messages, _ = self.api_client.search_messages(combined_query)

            people_infos = []
            seen_emails = set()

            for message in messages[:10]:  # Limit to first 10 messages
                message_data = self.api_client.get_message(message["id"])

                # Extract people from both From and To headers
                extracted_people = self._extract_from_gmail(message_data, identifier)

                for person_info in extracted_people:
                    if person_info and person_info.email not in seen_emails:
                        people_infos.append(person_info)
                        seen_emails.add(person_info.email)

            return people_infos
        except Exception as e:
            logger.debug(f"Error extracting people from Gmail: {e}")
            return []

    def _extract_person_from_people_api(
        self, person: Dict[str, Any]
    ) -> Optional[PersonInfo]:
        """Extract person information from People API result."""
        try:
            person_data = person.get("person", {})

            # Get primary name
            names = person_data.get("names", [])
            if not names:
                return None

            primary_name = names[0]
            display_name = primary_name.get("displayName", "")

            # Get primary email
            emails = person_data.get("emailAddresses", [])
            if not emails:
                return None

            primary_email = emails[0].get("value", "")
            if not primary_email:
                return None

            return self._parse_name_and_email(display_name, primary_email, "people_api")

        except Exception as e:
            logger.debug(f"Error extracting from People API: {e}")
            return None

    def _extract_person_from_directory_result(
        self, person: Dict[str, Any]
    ) -> Optional[PersonInfo]:
        """Extract person information from Directory API search result."""
        try:
            # Get primary name
            names = person.get("names", [])
            if not names:
                return None

            primary_name = names[0]
            display_name = primary_name.get("displayName", "")

            # Get primary email
            emails = person.get("emailAddresses", [])
            if not emails:
                return None

            primary_email = emails[0].get("value", "")
            if not primary_email:
                return None

            return self._parse_name_and_email(
                display_name, primary_email, "directory_api"
            )

        except Exception as e:
            logger.debug(f"Error extracting from Directory API: {e}")
            return None

    def _extract_person_from_gmail_message(
        self, message_data: Dict[str, Any], identifier: str
    ) -> Optional[PersonInfo]:
        """Extract person information from Gmail message headers."""
        try:
            headers = message_data.get("payload", {}).get("headers", [])
            header_dict = {h["name"]: h["value"] for h in headers}

            # Check From header first, then To header
            for header_name in ["From", "To"]:
                header_value = header_dict.get(header_name, "")
                if header_value:
                    display_name, email = parseaddr(header_value)
                    if email:
                        person_info = self._parse_name_and_email(
                            display_name, email, "emails"
                        )
                        # Only return if it matches our identifier
                        if self._matches_identifier(person_info, identifier):
                            return person_info

            return None
        except Exception as e:
            logger.debug(f"Error extracting from email: {e}")
            return None

    def _extract_from_gmail(
        self, message_data: Dict[str, Any], identifier: str
    ) -> List[PersonInfo]:
        """Extract all people from Gmail message headers that match the identifier."""

        headers = message_data.get("payload", {}).get("headers", [])
        header_dict = {h["name"]: h["value"] for h in headers}

        people_infos = []

        # Check From, To, and Cc headers for people
        for header_name in ["From", "To", "Cc"]:
            header_value = header_dict.get(header_name, "")
            if header_value:
                # Parse multiple addresses if present (To/Cc can have multiple)
                if "," in header_value:
                    addresses = [addr.strip() for addr in header_value.split(",")]
                else:
                    addresses = [header_value]

                for address in addresses:
                    display_name, email = parseaddr(address)
                    if email:
                        person_info = self._parse_name_and_email(
                            display_name, email, "emails"
                        )
                        if self._matches_identifier(
                            person_info, identifier
                        ) and self._is_real_person(person_info):
                            people_infos.append(person_info)

        return people_infos

    def _parse_name_and_email(
        self, display_name: str, email: str, source: str
    ) -> PersonInfo:
        """Parse display name and email into PersonInfo object."""
        display_name = display_name.strip()

        # Remove email from display name if present
        if "<" in display_name and ">" in display_name:
            display_name = display_name.split("<")[0].strip()

        # Split name into first and last
        name_parts = display_name.split() if display_name else []

        if len(name_parts) >= 2:
            first_name = name_parts[0]
            last_name = " ".join(name_parts[1:])
        elif len(name_parts) == 1:
            first_name = name_parts[0]
            last_name = ""
        else:
            # Use email local part as first name if no display name
            email_local = email.split("@")[0] if "@" in email else email
            first_name = email_local
            last_name = ""

        return PersonInfo(
            first_name=first_name,
            last_name=last_name,
            email=email.lower(),
            source=source,
        )

    def _matches_identifier(self, person_info: PersonInfo, identifier: str) -> bool:
        """Check if person info matches the search identifier."""
        identifier_lower = identifier.lower()

        # Check email match
        if self._is_email_address(identifier):
            return person_info.email == identifier_lower

        # Check name matches
        full_name = person_info.full_name.lower()
        first_name = person_info.first_name.lower()

        return (
            identifier_lower in full_name
            or identifier_lower in first_name
            or first_name in identifier_lower
        )

    def _is_real_person(self, person_info: PersonInfo) -> bool:
        """Check if person info represents a real person or automated system."""
        email = person_info.email.lower()
        first_name = person_info.first_name.lower()
        full_name = person_info.full_name.lower()

        # Common automated email patterns
        automated_patterns = [
            r"no[-_]?reply",
            r"do[-_]?not[-_]?reply",
            r"noreply",
            r"donotreply",
            r"auto[-_]?reply",
            r"autoreply",
            r"support",
            r"help",
            r"info",
            r"admin",
            r"administrator",
            r"webmaster",
            r"postmaster",
            r"mail[-_]?er[-_]?daemon",
            r"mailer[-_]?daemon",
            r"daemon",
            r"bounce",
            r"notification",
            r"alert",
            r"automated?",
            r"system",
            r"robot",
            r"bot",
        ]

        # Check email and names for automated patterns
        for pattern in automated_patterns:
            if re.search(pattern, email) or re.search(pattern, full_name):
                return False

        # Require at least first name
        if not first_name:
            return False

        return True

    def _store_and_create_page(self, person_info: PersonInfo) -> PersonPage:
        """Store person information and create PersonPage."""
        person_id = self._generate_person_id(person_info.email)

<<<<<<< HEAD
        # Create PersonPage
        uri = PageURI(root=self.context.root, type="person", id=person_id, version=DEFAULT_VERSION)
        person_page = PersonPage(
            uri=uri,
            first_name=person_info["first_name"],
            last_name=person_info["last_name"],
            email=person_info["email"],
            full_name=f"{person_info['first_name']} {person_info['last_name']}".strip(),
        )
=======
        uri = PageURI(root=self.context.root, type="person", id=person_id)
        person_page = PersonPage(uri=uri, **person_info.__dict__)
>>>>>>> fccdb640

        # Store in page cache
        self.page_cache.store_page(person_page)

        logger.debug(f"Created and stored person page: {person_id}")
        return person_page

    def _generate_person_id(self, email: str) -> str:
        """Generate a consistent person ID from email."""
        return hashlib.md5(email.encode()).hexdigest()

    def _is_email_address(self, text: str) -> bool:
        """Check if text looks like an email address."""
        return "@" in text and "." in text.split("@")[-1]

    @property
    def toolkit(self) -> "PeopleToolkit":
        """Get the People toolkit for this service."""
        return PeopleToolkit(people_service=self)

    @property
    def name(self) -> str:
        return "people"


class PeopleToolkit(RetrieverToolkit):
    """Toolkit for managing people using People service."""

    def __init__(self, people_service: PeopleService):
        super().__init__()
        self.people_service = people_service
        logger.info("People toolkit initialized")

    @property
    def name(self) -> str:
        return "people_toolkit"

    @tool()
    def get_person_records(self, identifier: str) -> List[PersonPage]:
        """Get or create person records by email, full name, or first name.

        Tries to lookup existing records first, then creates new records if not found.

        Args:
            identifier: Email address, full name, or first name to search for

        Returns:
            List of PersonPage objects found or created, empty list if not possible
        """
        return self.people_service.get_person_records(identifier)<|MERGE_RESOLUTION|>--- conflicted
+++ resolved
@@ -54,18 +54,9 @@
 
     def handle_person_request(self, person_id: str) -> PersonPage:
         """Handle a person page request - get from database or create if not exists."""
-<<<<<<< HEAD
-        # Try to get from page cache first
-        page_cache = self.context.page_cache
-
-        # Construct URI from person_id
-        person_uri = PageURI(root=self.context.root, type="person", id=person_id, version=DEFAULT_VERSION)
-        cached_person = page_cache.get_page(PersonPage, person_uri)
-=======
         person_uri = PageURI(root=self.context.root, type="person", id=person_id)
         cached_person = self.page_cache.get_page(PersonPage, person_uri)
 
->>>>>>> fccdb640
         if cached_person:
             logger.debug(f"Found existing person in cache: {person_id}")
             return cached_person
@@ -613,20 +604,8 @@
         """Store person information and create PersonPage."""
         person_id = self._generate_person_id(person_info.email)
 
-<<<<<<< HEAD
-        # Create PersonPage
         uri = PageURI(root=self.context.root, type="person", id=person_id, version=DEFAULT_VERSION)
-        person_page = PersonPage(
-            uri=uri,
-            first_name=person_info["first_name"],
-            last_name=person_info["last_name"],
-            email=person_info["email"],
-            full_name=f"{person_info['first_name']} {person_info['last_name']}".strip(),
-        )
-=======
-        uri = PageURI(root=self.context.root, type="person", id=person_id)
         person_page = PersonPage(uri=uri, **person_info.__dict__)
->>>>>>> fccdb640
 
         # Store in page cache
         self.page_cache.store_page(person_page)
