"""Main MCP server implementation for Praga Core."""

import json
import logging
<<<<<<< HEAD
from typing import Any, List, Optional, Union, get_args, get_origin, get_type_hints
=======
from typing import Any, Dict, List, Optional
>>>>>>> 9b779c25

from fastmcp import Context, FastMCP

from praga_core.context import ServerContext
from praga_core.integrations.mcp.descriptions import (
    get_invoke_action_tool_description,
    get_pages_tool_description,
    get_search_tool_description,
)

logging.basicConfig(level=logging.INFO)
logger = logging.getLogger(__name__)


def create_mcp_server(
    context: ServerContext,
    name: str = "Praga Core Server",
    **kwargs: Any,
) -> FastMCP:  # type: ignore[type-arg]
    """Create a FastMCP server that exposes ServerContext functionality.

    Args:
        context: ServerContext instance with registered page handlers
        name: Name of the MCP server
        **kwargs: Additional arguments passed to FastMCP constructor

    Returns:
        Configured FastMCP server instance
    """
    # Create FastMCP server without verbose instructions
    mcp: FastMCP = FastMCP(name, **kwargs)  # type: ignore[type-arg]

    # Setup tools and resources with the server context
    setup_mcp_tools(mcp, context)
    return mcp


def setup_mcp_tools(
    mcp: FastMCP,  # type: ignore[type-arg]
    server_context: ServerContext,
) -> None:
    """Setup MCP tools for search operations and actions.

    Args:
        mcp: FastMCP server instance
        server_context: ServerContext with registered handlers and actions
    """

    # Get available page types for tool description
    type_names = list(server_context._handlers.keys())

    @mcp.tool(description=get_search_tool_description(type_names))
    async def search_pages(instruction: str, ctx: Optional[Context] = None) -> str:
        """Search for pages using natural language instructions.

        Args:
            instruction: Natural language search instruction
            ctx: MCP context for logging

        Returns:
            JSON string containing search results with resolved page content
        """
        try:
            if ctx:
                await ctx.info(f"Searching for: {instruction}")

            # Perform the search (page resolution is now handled internally by the agent)
            search_response = await server_context.search(instruction)

            if ctx:
                await ctx.info(f"Found {len(search_response.results)} results")

            return search_response.model_dump_json(indent=2)

        except Exception as e:
            error_msg = f"Search failed: {str(e)}"
            if ctx:
                await ctx.error(error_msg)
            raise RuntimeError(error_msg)

    @mcp.tool(description=get_pages_tool_description(type_names))
    async def get_pages(
        page_uris: List[str], ctx: Optional[Context] = None, allow_stale: bool = False
    ) -> str:
        """Get specific pages by their type and IDs.

        Args:
            page_uris: List of unique identifiers for the pages (supports single or multiple IDs)
            ctx: MCP context for logging
            allow_stale: Whether to allow stale data

        Returns:
            JSON string containing the complete page data for all requested pages
        """
        try:
            if ctx:
                await ctx.info(f"Getting {len(page_uris)} pages")
                await ctx.info(f"Page URIs: {page_uris}")

            # Use the batch get_pages method
            try:
                pages = await server_context.get_pages(
                    page_uris, allow_stale=allow_stale
                )
            except Exception as e:
                # If the whole batch fails, return error for all
                error_msg = f"Failed to get pages: {str(e)}"
                if ctx:
                    await ctx.error(error_msg)
                response = {
                    "requested_count": len(page_uris),
                    "successful_count": 0,
                    "error_count": len(page_uris),
                    "pages": [],
                    "errors": [
                        {"uri": uri, "status": "error", "error": error_msg}
                        for uri in page_uris
                    ],
                }
                return json.dumps(response, indent=2)

            pages_data = []
            errors = []
            for page_uri, page in zip(page_uris, pages):
                if isinstance(page, Exception):
                    errors.append(
                        {
                            "uri": page_uri,
                            "status": "error",
                            "error": str(page),
                        }
                    )
                    if ctx:
                        await ctx.error(f"Failed to get page {page_uri}: {str(page)}")
                else:
                    pages_data.append(
                        {
                            "uri": page_uri,
                            "content": page.model_dump(mode="json"),
                            "status": "success",
                        }
                    )
                    if ctx:
                        await ctx.info(f"Successfully retrieved page: {page_uri}")

            response = {
                "requested_count": len(page_uris),
                "successful_count": len(pages_data),
                "error_count": len(errors),
                "pages": pages_data,
            }
            if errors:
                response["errors"] = errors
            return json.dumps(response, indent=2)

        except Exception as e:
            error_msg = f"Failed to get pages {page_uris}: {str(e)}"
            if ctx:
                await ctx.error(error_msg)
            raise RuntimeError(error_msg)

    # Setup a single invoke_action tool
    setup_invoke_action_tool(mcp, server_context)


def setup_invoke_action_tool(
    mcp: FastMCP,  # type: ignore[type-arg]
    server_context: ServerContext,
) -> None:
    """Setup a single MCP tool for invoking any registered action.

    Args:
        mcp: FastMCP server instance
        server_context: ServerContext with registered actions
    """
    # Get all registered actions for the description
    actions = server_context.actions

    @mcp.tool(description=get_invoke_action_tool_description(actions))
    async def invoke_action(
        action_name: str, action_input: Dict[str, Any], ctx: Optional[Context] = None
    ) -> str:
        """Execute an action on pages.

        Args:
            action_name: Name of the action to execute
            action_input: Dictionary containing the action parameters
            ctx: MCP context for logging

        Returns:
            JSON string containing action result with success status
        """
        try:
            if ctx:
                await ctx.info(f"Executing action: {action_name}")
                await ctx.info(f"Action input: {action_input}")

            # Invoke the action through the server context
            result = await server_context.invoke_action(action_name, action_input)

            if ctx:
                await ctx.info(f"Action result: {result}")

            return json.dumps(result, indent=2)

        except Exception as e:
            error_msg = f"Action '{action_name}' failed: {str(e)}"
            if ctx:
                await ctx.error(error_msg)

            return json.dumps({"success": False, "error": str(e)}, indent=2)<|MERGE_RESOLUTION|>--- conflicted
+++ resolved
@@ -2,11 +2,7 @@
 
 import json
 import logging
-<<<<<<< HEAD
-from typing import Any, List, Optional, Union, get_args, get_origin, get_type_hints
-=======
 from typing import Any, Dict, List, Optional
->>>>>>> 9b779c25
 
 from fastmcp import Context, FastMCP
 
